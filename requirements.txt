torch>=2.0.0
scikit-learn>=1.0.0
matplotlib>=3.5.0
matplotlib-inline
numpy<2
ipython
pandas
<<<<<<< HEAD
seaborn
scipy
=======
seaborn
>>>>>>> cd4c6cab
<|MERGE_RESOLUTION|>--- conflicted
+++ resolved
@@ -5,9 +5,4 @@
 numpy<2
 ipython
 pandas
-<<<<<<< HEAD
-seaborn
-scipy
-=======
-seaborn
->>>>>>> cd4c6cab
+seaborn